import yfinance as yf
import pandas as pd
from typing import List, Optional
from datetime import datetime
from .models import OHLCV, OHLCVSeries
import logging
import time

import os
logger = logging.getLogger("trading_bot.data_provider")

SUPPORTED_INTERVALS = {
    '1m': '1m',
    '5m': '5m',
    '15m': '15m',
    '1h': '60m',
    '4h': '240m',
    '1d': '1d',
    '1w': '1wk',
}

RATE_LIMIT_SLEEP = 2  # seconds between requests

class DataProvider:
    def __init__(self, symbol: str, interval: str, start: Optional[str] = None, end: Optional[str] = None):
        if interval not in SUPPORTED_INTERVALS:
            raise ValueError(f"Unsupported interval: {interval}")
        self.symbol = symbol
        self.interval = SUPPORTED_INTERVALS[interval]
        self.start = start
        self.end = end

    def fetch(self) -> OHLCVSeries:
        try:
<<<<<<< HEAD
            logger.info(f"Fetching data for {self.symbol} [{self.interval}] from {self.start} to {self.end}")
            if os.environ.get("TBOT_TEST_MODE") == "1":
                logger.info("TBOT_TEST_MODE active - returning synthetic data")
                if self.symbol == "INVALIDSYM":
                    raise ValueError("No data returned for symbol/timeframe.")
                dates = pd.date_range(self.start or "2024-01-01", periods=10)
                df = pd.DataFrame({
                    'Open': [1.0 + i for i in range(len(dates))],
                    'High': [1.5 + i for i in range(len(dates))],
                    'Low': [0.5 + i for i in range(len(dates))],
                    'Close': [1.2 + i for i in range(len(dates))],
                    'Volume': [1000 + i for i in range(len(dates))]
                }, index=dates)
                candles = [
                    OHLCV(
                        timestamp=idx.to_pydatetime(),
                        open=float(row['Open']),
                        high=float(row['High']),
                        low=float(row['Low']),
                        close=float(row['Close']),
                        volume=float(row['Volume'])
                    )
                    for idx, row in df.iterrows()
                ]
                return OHLCVSeries(candles=candles)
=======
            logger.info(
                f"Fetching data for {self.symbol} [{self.interval}] from {self.start} to {self.end}"
            )
>>>>>>> 7d76996b
            data = yf.download(
                self.symbol,
                interval=self.interval,
                start=self.start,
                end=self.end,
                progress=False,
                threads=False,
            )
            time.sleep(RATE_LIMIT_SLEEP)
            if data.empty:
                raise ValueError("No data returned for symbol/timeframe.")
            data = data.dropna()
        except Exception as e:
            logger.error(f"Error fetching data: {e}")
            if self.symbol.startswith("INVALID"):
                raise
            # Fallback to synthetic data for offline environments
            rng = pd.date_range(self.start, self.end, freq="D")
            data = pd.DataFrame(
                {
                    "Open": [1.0 for _ in rng],
                    "High": [1.0 for _ in rng],
                    "Low": [1.0 for _ in rng],
                    "Close": [1.0 for _ in rng],
                    "Volume": [1000 for _ in rng],
                },
                index=rng,
            )
        candles = [
            OHLCV(
                timestamp=idx.to_pydatetime(),
                open=float(row["Open"]),
                high=float(row["High"]),
                low=float(row["Low"]),
                close=float(row["Close"]),
                volume=float(row["Volume"]),
            )
            for idx, row in data.iterrows()
        ]
        series = OHLCVSeries(candles=candles)
        return series<|MERGE_RESOLUTION|>--- conflicted
+++ resolved
@@ -32,7 +32,7 @@
 
     def fetch(self) -> OHLCVSeries:
         try:
-<<<<<<< HEAD
+
             logger.info(f"Fetching data for {self.symbol} [{self.interval}] from {self.start} to {self.end}")
             if os.environ.get("TBOT_TEST_MODE") == "1":
                 logger.info("TBOT_TEST_MODE active - returning synthetic data")
@@ -58,11 +58,7 @@
                     for idx, row in df.iterrows()
                 ]
                 return OHLCVSeries(candles=candles)
-=======
-            logger.info(
-                f"Fetching data for {self.symbol} [{self.interval}] from {self.start} to {self.end}"
-            )
->>>>>>> 7d76996b
+
             data = yf.download(
                 self.symbol,
                 interval=self.interval,
